--- conflicted
+++ resolved
@@ -19,29 +19,8 @@
         package var atomicValue: Int64 { atomic.load(ordering: .relaxed) }
     }
 
-<<<<<<< HEAD
-    package func assertStateEquals(
-        count: Int,
-        sum: Value,
-        buckets: [(bound: Value, count: Int)],
-        countAboveUpperBound: Int,
-        file: StaticString = #filePath,
-        line: UInt = #line
-    ) {
-        let state = box.withLockedValue { $0 }
-        XCTAssertEqual(state.count, count, "Unexpected count", file: file, line: line)
-        XCTAssertEqual(state.sum, sum, "Unexpected sum", file: file, line: line)
-        XCTAssertEqual(
-            state.buckets.map { EquatableBucket(bound: $0.bound, count: $0.count) },
-            buckets.map { EquatableBucket(bound: $0.bound, count: $0.count) },
-            "Unexpected buckets",
-            file: file, line: line
-        )
-        XCTAssertEqual(state.countAboveUpperBound, countAboveUpperBound, "Unexpected countAboveUpperBound", file: file, line: line)
-=======
     extension FloatingPointCounter {
         package var atomicValue: Double { Double(bitPattern: atomic.load(ordering: .relaxed)) }
->>>>>>> c9c5df0c
     }
 
     extension Gauge {
